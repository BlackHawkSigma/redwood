{
<<<<<<< HEAD
  "version": "2.2.4",
=======
  "version": "3.0.0",
>>>>>>> 589fbec3
  "npmClient": "yarn",
  "useWorkspaces": true,
  "useNx": true,
  "command": {
    "publish": {
      "verifyAccess": false
    }
  }
}<|MERGE_RESOLUTION|>--- conflicted
+++ resolved
@@ -1,9 +1,5 @@
 {
-<<<<<<< HEAD
-  "version": "2.2.4",
-=======
   "version": "3.0.0",
->>>>>>> 589fbec3
   "npmClient": "yarn",
   "useWorkspaces": true,
   "useNx": true,
