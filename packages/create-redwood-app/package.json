{
  "name": "create-redwood-app",
  "version": "3.0.3",
  "repository": {
    "type": "git",
    "url": "https://github.com/redwoodjs/redwood.git",
    "directory": "packages/create-redwood-app"
  },
  "license": "MIT",
  "bin": "./dist/create-redwood-app.js",
  "files": [
    "dist",
    "template"
  ],
  "scripts": {
    "build": "yarn build:js",
    "build:js": "babel src -d dist",
    "build:watch": "nodemon --watch src --ignore dist,template --exec \"yarn build\"",
    "prepublishOnly": "NODE_ENV=production yarn build",
    "test": "jest src",
    "test:watch": "yarn test --watch"
  },
  "dependencies": {
<<<<<<< HEAD
    "@babel/core": "7.19.1",
    "@babel/node": "7.19.1",
    "@babel/runtime-corejs3": "7.19.1",
    "@redwoodjs/internal": "3.0.2",
    "@redwoodjs/telemetry": "3.0.2",
=======
    "@babel/core": "7.19.0",
    "@babel/node": "7.18.10",
    "@babel/runtime-corejs3": "7.19.0",
    "@redwoodjs/internal": "3.0.3",
    "@redwoodjs/telemetry": "3.0.3",
>>>>>>> 66601a59
    "chalk": "4.1.2",
    "check-node-version": "4.2.1",
    "core-js": "3.25.3",
    "execa": "5.1.1",
    "fs-extra": "10.1.0",
    "listr": "0.14.3",
    "prompts": "2.4.2",
    "yargs": "17.5.1"
  },
  "devDependencies": {
    "@babel/cli": "7.18.10",
    "@types/prompts": "2.4.0",
    "jest": "29.0.3",
    "typescript": "4.7.4"
  },
  "gitHead": "3905ed045508b861b495f8d5630d76c7a157d8f1"
}<|MERGE_RESOLUTION|>--- conflicted
+++ resolved
@@ -21,19 +21,11 @@
     "test:watch": "yarn test --watch"
   },
   "dependencies": {
-<<<<<<< HEAD
     "@babel/core": "7.19.1",
     "@babel/node": "7.19.1",
     "@babel/runtime-corejs3": "7.19.1",
-    "@redwoodjs/internal": "3.0.2",
-    "@redwoodjs/telemetry": "3.0.2",
-=======
-    "@babel/core": "7.19.0",
-    "@babel/node": "7.18.10",
-    "@babel/runtime-corejs3": "7.19.0",
     "@redwoodjs/internal": "3.0.3",
     "@redwoodjs/telemetry": "3.0.3",
->>>>>>> 66601a59
     "chalk": "4.1.2",
     "check-node-version": "4.2.1",
     "core-js": "3.25.3",
