{
  "name": "create-redwood-app",
  "version": "0.33.3",
  "license": "MIT",
  "bin": "./dist/create-redwood-app.js",
  "files": [
    "dist",
    "template"
  ],
  "dependencies": {
    "@babel/runtime-corejs3": "7.14.0",
<<<<<<< HEAD
    "@redwoodjs/internal": "0.33.2",
=======
    "@redwoodjs/internal": "^0.33.3",
>>>>>>> 70ac5344
    "axios": "0.21.1",
    "chalk": "4.1.1",
    "check-node-version": "4.1.0",
    "decompress": "4.2.1",
    "execa": "5.1.1",
    "fs-extra": "10.0.0",
    "listr": "0.14.3",
    "tmp": "0.2.1",
    "yargs": "16.0.3"
  },
  "scripts": {
    "build": "yarn build:js",
    "build:js": "babel src -d dist",
    "prepublishOnly": "yarn cross-env NODE_ENV=production yarn build",
    "build:watch": "nodemon --watch src --ignore dist,template --exec \"yarn build\"",
    "test": "jest",
    "test:watch": "yarn test --watch"
  },
  "gitHead": "8be6a35c2dfd5aaeb12d55be4f0c77eefceb7762"
}<|MERGE_RESOLUTION|>--- conflicted
+++ resolved
@@ -9,11 +9,7 @@
   ],
   "dependencies": {
     "@babel/runtime-corejs3": "7.14.0",
-<<<<<<< HEAD
-    "@redwoodjs/internal": "0.33.2",
-=======
     "@redwoodjs/internal": "^0.33.3",
->>>>>>> 70ac5344
     "axios": "0.21.1",
     "chalk": "4.1.1",
     "check-node-version": "4.1.0",
