{
  "private": true,
  "workspaces": {
    "packages": [
      "api",
      "web",
      "packages/*"
    ]
  },
  "devDependencies": {
<<<<<<< HEAD
    "@redwoodjs/cli": "0.33.2"
=======
    "@redwoodjs/core": "^0.33.3"
>>>>>>> 70ac5344
  },
  "eslintConfig": {
    "extends": "@redwoodjs/eslint-config",
    "root": true
  },
  "engines": {
    "node": "14.x",
    "yarn": "1.x"
  }
}<|MERGE_RESOLUTION|>--- conflicted
+++ resolved
@@ -8,11 +8,7 @@
     ]
   },
   "devDependencies": {
-<<<<<<< HEAD
-    "@redwoodjs/cli": "0.33.2"
-=======
-    "@redwoodjs/core": "^0.33.3"
->>>>>>> 70ac5344
+    "@redwoodjs/cli": "^0.33.3"
   },
   "eslintConfig": {
     "extends": "@redwoodjs/eslint-config",
