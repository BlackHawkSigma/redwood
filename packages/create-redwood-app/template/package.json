--- conflicted
+++ resolved
@@ -8,11 +8,7 @@
     ]
   },
   "devDependencies": {
-<<<<<<< HEAD
-    "@redwoodjs/core": "1.3.3"
-=======
     "@redwoodjs/core": "1.4.0"
->>>>>>> 19b85bb1
   },
   "eslintConfig": {
     "extends": "@redwoodjs/eslint-config",
