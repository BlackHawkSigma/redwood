import { join } from 'path'

import { getDMMF } from '@prisma/sdk'

<<<<<<< HEAD
// @TODO, if we use proper imports, it breaks auto-loader test
// Fix this later
import { getPaths, processPagesDir } from '@redwoodjs/internal/dist/paths'
=======
import { getPaths, processPagesDir } from '@redwoodjs/internal'
>>>>>>> 996feed2

import { Host } from '../hosts'
import { BaseNode } from '../ide'
import { lazy, memo } from '../x/decorators'
import {
  followsDirNameConvention,
  isCellFileName,
  isLayoutFileName,
} from '../x/path'
import { URL_file } from '../x/URL'

import { RWCell } from './RWCell'
import { RWComponent } from './RWComponent'
import { RWEnvHelper } from './RWEnvHelper'
import { RWFunction } from './RWFunction'
import { RWLayout } from './RWLayout'
import { RWPage } from './RWPage'
import { RWRouter } from './RWRouter'
import { RWSDL } from './RWSDL'
import { RWService } from './RWService'
import { RWTOML } from './RWTOML'

export interface RWProjectOptions {
  projectRoot: string
  host: Host
}

const allFilesGlob = '/**/*.{js,jsx,ts,tsx}'

/**
 * Represents a Redwood project.
 * This is the root node.
 */
export class RWProject extends BaseNode {
  constructor(public opts: RWProjectOptions) {
    super()
  }
  parent = undefined

  get host() {
    return this.opts.host
  }

  get projectRoot() {
    return this.opts.projectRoot
  }

  @lazy() get id() {
    return URL_file(this.projectRoot)
  }

  children() {
    return [
      this.redwoodTOML,
      ...this.pages,
      this.router,
      ...this.services,
      ...this.sdls,
      ...this.layouts,
      ...this.components,
      this.envHelper,
    ]
  }

  /**
   * Path constants that are relevant to a Redwood project.
   */
  @lazy() get pathHelper() {
    return getPaths(this.projectRoot)
  }
  /**
   * Checks for the presence of a tsconfig.json at the root.
   * TODO: look for this file at the root? or within each side? (api/web)
   */
  @lazy() get isTypeScriptProject(): boolean {
    return this.host.existsSync(join(this.projectRoot, 'tsconfig.json'))
  }
  // TODO: do we move this to a separate node? (ex: RWDatabase)
  @memo() async prismaDMMF() {
    try {
      // consider case where dmmf doesn't exist (or fails to parse)
      return await getDMMF({
        datamodel: this.host.readFileSync(this.pathHelper.api.dbSchema),
      })
    } catch (e) {
      return undefined
    }
  }
  @memo() async prismaDMMFModelNames() {
    const dmmf = await this.prismaDMMF()
    if (!dmmf) return []
    return dmmf.datamodel.models.map((m) => m.name)
  }
  @lazy() get redwoodTOML(): RWTOML {
    return new RWTOML(join(this.projectRoot, 'redwood.toml'), this)
  }
  @lazy() private get processPagesDir() {
    try {
      return processPagesDir(this.pathHelper.web.pages)
    } catch (e) {
      return []
    }
  }
  @lazy() get pages(): RWPage[] {
    return this.processPagesDir.map((p) => new RWPage(p.const, p.path, this))
  }
  @lazy() get router() {
    return this.getRouter()
  }
  getRouter = () => {
    return new RWRouter(this.pathHelper.web.routes, this)
  }

  // TODO: move to path helper
  servicesFilePath(name: string) {
    // name = blog,posts
    const ext = this.isTypeScriptProject ? '.ts' : '.js'
    return join(this.pathHelper.api.services, name, name + ext)
  }

  // TODO: move to path helper
  @lazy() get defaultNotFoundPageFilePath() {
    const ext = this.isTypeScriptProject ? '.tsx' : '.js' // or jsx?
    return join(this.pathHelper.web.pages, 'NotFoundPage', 'NotFoundPage' + ext)
  }

  @lazy() get services() {
    // TODO: what is the official logic?
    // TODO: Support both `/services/todos/todos.js` AND `/services/todos.js`
    return this.host
      .globSync(this.pathHelper.api.services + allFilesGlob)
      .filter(followsDirNameConvention)
      .map((x) => new RWService(x, this))
  }

  @lazy() get sdls() {
    return this.host
      .globSync(this.pathHelper.api.graphql + '/**/*.sdl.{js,ts}')
      .map((x) => new RWSDL(x, this))
  }

  @lazy() get layouts(): RWLayout[] {
    // TODO: what is the official logic?
    return this.host
      .globSync(this.pathHelper.web.layouts + allFilesGlob)
      .filter(followsDirNameConvention)
      .filter(isLayoutFileName)
      .map((x) => new RWLayout(x, this))
  }

  @lazy() get functions(): RWFunction[] {
    // TODO: what is the official logic?
    return this.host
      .globSync(this.pathHelper.api.functions + allFilesGlob)
      .map((x) => new RWFunction(x, this))
  }

  @lazy() get components(): RWComponent[] {
    return this.host
      .globSync(this.pathHelper.web.components + allFilesGlob)
      .map((file) => {
        if (isCellFileName(file)) {
          const possibleCell = new RWCell(file, this)
          return possibleCell.isCell
            ? possibleCell
            : new RWComponent(file, this)
        }
        return new RWComponent(file, this)
      })
  }

  @lazy() get sides() {
    return ['web', 'api']
  }

  // TODO: Wrap these in a real model.
  @lazy() get mocks() {
    return this.host.globSync(this.pathHelper.web.base + '/**/*.mock.{js,ts}')
  }

  /**
   * A "Cell" is a component that ends in `Cell.{js, jsx, tsx}`, but does not
   * have a default export AND does not export `QUERY`
   **/
  @lazy() get cells(): RWCell[] {
    return this.host
      .globSync(this.pathHelper.web.base + '/**/*Cell.{js,jsx,tsx}')
      .map((file) => new RWCell(file, this))
      .filter((file) => file.isCell)
  }

  @lazy() get envHelper(): RWEnvHelper {
    return new RWEnvHelper(this)
  }
}<|MERGE_RESOLUTION|>--- conflicted
+++ resolved
@@ -2,13 +2,7 @@
 
 import { getDMMF } from '@prisma/sdk'
 
-<<<<<<< HEAD
-// @TODO, if we use proper imports, it breaks auto-loader test
-// Fix this later
-import { getPaths, processPagesDir } from '@redwoodjs/internal/dist/paths'
-=======
 import { getPaths, processPagesDir } from '@redwoodjs/internal'
->>>>>>> 996feed2
 
 import { Host } from '../hosts'
 import { BaseNode } from '../ide'
