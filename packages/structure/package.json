--- conflicted
+++ resolved
@@ -10,11 +10,7 @@
   "types": "./dist/index.d.ts",
   "dependencies": {
     "@prisma/sdk": "2.24.1",
-<<<<<<< HEAD
-    "@redwoodjs/internal": "0.33.2",
-=======
     "@redwoodjs/internal": "^0.33.3",
->>>>>>> 70ac5344
     "@types/line-column": "1.0.0",
     "camelcase": "6.0.0",
     "deepmerge": "4.2.2",
