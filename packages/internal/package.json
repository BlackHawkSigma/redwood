--- conflicted
+++ resolved
@@ -46,11 +46,7 @@
     "chalk": "4.1.2",
     "core-js": "3.23.4",
     "deepmerge": "4.2.2",
-<<<<<<< HEAD
     "esbuild": "0.14.49",
-=======
-    "esbuild": "0.14.48",
->>>>>>> ac8b0371
     "fast-glob": "3.2.11",
     "findup-sync": "5.0.0",
     "fs-extra": "10.1.0",
