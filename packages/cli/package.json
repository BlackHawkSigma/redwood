{
  "name": "@redwoodjs/cli",
  "description": "The Redwood Command Line",
  "version": "0.33.2",
  "license": "MIT",
  "bin": {
    "redwood": "./dist/index.js",
    "rw": "./dist/index.js",
    "redwood-tools": "./dist/redwood-tools.js",
    "rwt": "./dist/redwood-tools.js"
  },
  "files": [
    "dist"
  ],
  "dependencies": {
<<<<<<< HEAD
    "@redwoodjs/api-server": "^0.33.0",
    "@redwoodjs/internal": "^0.33.0",
    "@redwoodjs/prerender": "^0.33.0",
    "@redwoodjs/structure": "^0.33.0",
    "@redwoodjs/cli": "^0.33.0",
    "@redwoodjs/dev-server": "^0.33.0",
    "@redwoodjs/eslint-config": "^0.33.0",
    "@redwoodjs/core": "^0.33.0",
    "prisma": "2.24.1",
    "@prisma/sdk": "2.24.01",
=======
    "@prisma/sdk": "2.24.1",
    "@redwoodjs/api-server": "^0.33.2",
    "@redwoodjs/internal": "^0.33.2",
    "@redwoodjs/prerender": "^0.33.2",
    "@redwoodjs/structure": "^0.33.2",
>>>>>>> 97fe84d2
    "boxen": "5.0.1",
    "camelcase": "6.0.0",
    "chalk": "4.1.1",
    "concurrently": "6.2.0",
    "core-js": "3.13.1",
    "cross-env": "7.0.3",
    "decamelize": "4.0.0",
    "dotenv-defaults": "2.0.2",
    "envinfo": "7.8.1",
    "execa": "5.1.1",
    "fs-extra": "10.0.0",
    "humanize-string": "2.1.0",
    "latest-version": "5.1.0",
    "listr": "0.14.3",
    "listr-verbose-renderer": "0.6.0",
    "lodash": "4.17.21",
    "param-case": "3.0.4",
    "pascalcase": "1.0.0",
    "pluralize": "8.0.0",
    "prettier": "2.3.1",
    "prompts": "2.4.1",
    "rimraf": "3.0.2",
    "terminal-link": "2.1.1",
    "yargs": "16.0.3"
  },
  "devDependencies": {
    "@types/listr": "0.14.3",
    "@types/node-fetch": "2.5.10"
  },
  "scripts": {
    "dev": "yarn build:js && RWJS_CWD=../../__fixtures__/example-todo-main node dist/index.js",
    "build": "yarn build:js",
    "prepublishOnly": "yarn build",
    "build:clean-dist": "rimraf 'dist/**/*/__tests__'",
    "build:js": "babel src -d dist --extensions \".js,.ts,.tsx\" --copy-files --no-copy-ignored && yarn build:clean-dist",
    "fix:permissions": "chmod +x dist/index.js dist/redwood-tools.js",
    "build:watch": "nodemon --watch src --ext \"js,ts,tsx,template\" --ignore dist --exec \"yarn build && yarn fix:permissions\"",
    "test": "jest",
    "test:watch": "yarn test --watch"
  },
  "gitHead": "8be6a35c2dfd5aaeb12d55be4f0c77eefceb7762"
}<|MERGE_RESOLUTION|>--- conflicted
+++ resolved
@@ -13,24 +13,15 @@
     "dist"
   ],
   "dependencies": {
-<<<<<<< HEAD
-    "@redwoodjs/api-server": "^0.33.0",
-    "@redwoodjs/internal": "^0.33.0",
-    "@redwoodjs/prerender": "^0.33.0",
-    "@redwoodjs/structure": "^0.33.0",
-    "@redwoodjs/cli": "^0.33.0",
+    "@redwoodjs/api-server": "^0.33.2",
+    "@redwoodjs/internal": "^0.33.2",
+    "@redwoodjs/prerender": "^0.33.2",
+    "@redwoodjs/structure": "^0.33.2",
     "@redwoodjs/dev-server": "^0.33.0",
     "@redwoodjs/eslint-config": "^0.33.0",
     "@redwoodjs/core": "^0.33.0",
     "prisma": "2.24.1",
     "@prisma/sdk": "2.24.01",
-=======
-    "@prisma/sdk": "2.24.1",
-    "@redwoodjs/api-server": "^0.33.2",
-    "@redwoodjs/internal": "^0.33.2",
-    "@redwoodjs/prerender": "^0.33.2",
-    "@redwoodjs/structure": "^0.33.2",
->>>>>>> 97fe84d2
     "boxen": "5.0.1",
     "camelcase": "6.0.0",
     "chalk": "4.1.1",
