--- conflicted
+++ resolved
@@ -13,16 +13,10 @@
     "dist"
   ],
   "dependencies": {
-<<<<<<< HEAD
-    "@prisma/sdk": "2.16.0",
-    "@redwoodjs/internal": "^0.24.0",
-    "@redwoodjs/prerender": "^0.24.0",
-    "@redwoodjs/structure": "^0.24.0",
-=======
     "@prisma/sdk": "2.16.1",
     "@redwoodjs/internal": "^0.25.0",
+    "@redwoodjs/prerender": "^0.25.0",
     "@redwoodjs/structure": "^0.25.0",
->>>>>>> 5e354a0c
     "boxen": "^4.2.0",
     "camelcase": "^6.0.0",
     "chalk": "^4.1.0",
