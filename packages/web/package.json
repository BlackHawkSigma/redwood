--- conflicted
+++ resolved
@@ -1,10 +1,6 @@
 {
   "name": "@redwoodjs/web",
-<<<<<<< HEAD
-  "version": "1.2.1",
-=======
   "version": "1.3.0",
->>>>>>> a5b61823
   "repository": {
     "type": "git",
     "url": "https://github.com/redwoodjs/redwood.git",
@@ -42,11 +38,7 @@
   "dependencies": {
     "@apollo/client": "3.5.10",
     "@babel/runtime-corejs3": "7.16.7",
-<<<<<<< HEAD
-    "@redwoodjs/auth": "1.2.1",
-=======
     "@redwoodjs/auth": "1.3.0",
->>>>>>> a5b61823
     "graphql": "16.4.0",
     "graphql-tag": "2.12.6",
     "react-helmet-async": "1.3.0",
