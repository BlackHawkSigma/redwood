--- conflicted
+++ resolved
@@ -1,11 +1,7 @@
 {
   "name": "@redwoodjs/core",
-<<<<<<< HEAD
   "description": "Foundational packages and config required to build RedwoodJS.",
-  "version": "0.33.0",
-=======
   "version": "0.33.2",
->>>>>>> 97fe84d2
   "license": "MIT",
   "files": [
     "config",
@@ -28,44 +24,12 @@
     "@babel/plugin-transform-runtime": "7.14.3",
     "@babel/preset-react": "7.13.13",
     "@babel/preset-typescript": "7.13.0",
-<<<<<<< HEAD
     "@babel/preset-env": "7.14.4",
-=======
-    "@babel/runtime-corejs3": "7.14.0",
-    "@pmmmwh/react-refresh-webpack-plugin": "0.4.3",
-    "@redwoodjs/cli": "^0.33.2",
-    "@redwoodjs/dev-server": "^0.33.2",
-    "@redwoodjs/eslint-config": "^0.33.2",
-    "@redwoodjs/internal": "^0.33.2",
-    "@redwoodjs/testing": "^0.33.2",
-    "@storybook/addon-a11y": "6.2.9",
-    "@storybook/react": "6.1.21",
-    "@testing-library/jest-dom": "5.13.0",
-    "@types/jest": "26.0.23",
-    "@types/node": "15.12.1",
-    "@types/react": "17.0.9",
-    "@types/react-dom": "17.0.6",
-    "@types/webpack": "5.28.0",
-    "babel-jest": "26.6.3",
-    "babel-loader": "8.2.2",
->>>>>>> 97fe84d2
     "babel-plugin-auto-import": "1.1.0",
     "babel-plugin-graphql-tag": "3.3.0",
     "babel-plugin-inline-react-svg": "2.0.1",
     "babel-plugin-module-resolver": "4.1.0",
     "core-js": "3.13.1",
-<<<<<<< HEAD
-=======
-    "css-loader": "4.2.2",
-    "css-minimizer-webpack-plugin": "1.2.0",
-    "dotenv-webpack": "2.0.0",
-    "error-overlay-webpack-plugin": "0.4.1",
-    "esbuild": "0.12.6",
-    "esbuild-loader": "2.13.1",
-    "file-loader": "6.0.0",
-    "findup-sync": "4.0.0",
-    "glob": "7.1.7",
->>>>>>> 97fe84d2
     "graphql": "15.5.0",
     "graphql-tag": "2.12.4",
     "glob": "7.1.7",
