--- conflicted
+++ resolved
@@ -25,19 +25,11 @@
   },
   "dependencies": {
     "@babel/runtime-corejs3": "7.20.13",
-<<<<<<< HEAD
-    "@redwoodjs/auth": "3.2.0",
-    "@redwoodjs/internal": "3.2.0",
-    "@redwoodjs/router": "3.2.0",
-    "@redwoodjs/structure": "3.2.0",
-    "@redwoodjs/web": "3.2.0",
-=======
     "@redwoodjs/auth": "4.0.0",
     "@redwoodjs/internal": "4.0.0",
     "@redwoodjs/router": "4.0.0",
     "@redwoodjs/structure": "4.0.0",
     "@redwoodjs/web": "4.0.0",
->>>>>>> e519e7e0
     "@whatwg-node/fetch": "0.6.2",
     "babel-plugin-ignore-html-and-css-imports": "0.1.0",
     "cheerio": "1.0.0-rc.12",
