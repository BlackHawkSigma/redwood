{
  "name": "@redwoodjs/api",
  "version": "2.1.1",
  "repository": {
    "type": "git",
    "url": "https://github.com/redwoodjs/redwood.git",
    "directory": "packages/api"
  },
  "license": "MIT",
  "main": "./dist/index.js",
  "types": "./dist/index.d.ts",
  "bin": {
    "redwood": "./dist/bins/redwood.js",
    "rw": "./dist/bins/redwood.js",
    "rwfw": "./dist/bins/rwfw.js",
    "tsc": "./dist/bins/tsc.js"
  },
  "files": [
    "dist",
    "logger",
    "webhooks"
  ],
  "scripts": {
    "build": "yarn build:js && yarn build:types",
    "build:js": "babel src -d dist --extensions \".js,.ts,.tsx\"",
    "build:types": "tsc --build --verbose",
    "build:watch": "nodemon --watch src --ext \"js,ts,tsx\" --ignore dist --exec \"yarn build\"",
    "prepublishOnly": "NODE_ENV=production yarn build",
    "test": "jest src",
    "test:watch": "yarn test --watch"
  },
  "dependencies": {
    "@babel/runtime-corejs3": "7.16.7",
    "@prisma/client": "3.15.2",
    "base64url": "3.0.1",
    "core-js": "3.23.5",
    "cross-undici-fetch": "0.4.14",
    "crypto-js": "4.1.1",
    "humanize-string": "2.1.0",
    "jsonwebtoken": "8.5.1",
    "jwks-rsa": "2.0.5",
    "md5": "2.3.0",
    "pascalcase": "1.0.0",
    "pino": "7.11.0",
    "title-case": "3.0.3",
    "uuid": "8.3.2"
  },
  "devDependencies": {
    "@babel/cli": "7.16.7",
    "@babel/core": "7.16.7",
<<<<<<< HEAD
    "@clerk/clerk-sdk-node": "3.8.6",
    "@redwoodjs/auth": "2.1.0",
    "@simplewebauthn/server": "5.3.0",
    "@types/aws-lambda": "8.10.101",
=======
    "@clerk/clerk-sdk-node": "3.6.1",
    "@redwoodjs/auth": "2.1.1",
    "@types/aws-lambda": "8.10.97",
>>>>>>> fe0caa9b
    "@types/crypto-js": "4.1.1",
    "@types/jsonwebtoken": "8.5.8",
    "@types/md5": "2.3.2",
    "@types/pascalcase": "1.0.1",
    "@types/split2": "3.2.1",
    "@types/uuid": "8.3.4",
    "aws-lambda": "1.0.7",
    "jest": "27.5.1",
    "split2": "4.1.0",
    "typescript": "4.7.4"
  },
  "peerDependencies": {
    "@clerk/clerk-sdk-node": "3.8.6",
    "@magic-sdk/admin": "1.4.1",
    "@okta/jwt-verifier": "2.6.0",
    "firebase-admin": "10.3.0"
  },
  "peerDependenciesMeta": {
    "@clerk/clerk-sdk-node": {
      "optional": true
    },
    "@magic-sdk/admin": {
      "optional": true
    },
    "@okta/jwt-verifier": {
      "optional": true
    },
    "firebase-admin": {
      "optional": true
    }
  },
  "gitHead": "3905ed045508b861b495f8d5630d76c7a157d8f1"
}<|MERGE_RESOLUTION|>--- conflicted
+++ resolved
@@ -48,16 +48,10 @@
   "devDependencies": {
     "@babel/cli": "7.16.7",
     "@babel/core": "7.16.7",
-<<<<<<< HEAD
     "@clerk/clerk-sdk-node": "3.8.6",
-    "@redwoodjs/auth": "2.1.0",
+    "@redwoodjs/auth": "2.1.1",
     "@simplewebauthn/server": "5.3.0",
     "@types/aws-lambda": "8.10.101",
-=======
-    "@clerk/clerk-sdk-node": "3.6.1",
-    "@redwoodjs/auth": "2.1.1",
-    "@types/aws-lambda": "8.10.97",
->>>>>>> fe0caa9b
     "@types/crypto-js": "4.1.1",
     "@types/jsonwebtoken": "8.5.8",
     "@types/md5": "2.3.2",
