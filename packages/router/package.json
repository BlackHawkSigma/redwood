--- conflicted
+++ resolved
@@ -23,13 +23,8 @@
   },
   "dependencies": {
     "@reach/skip-nav": "0.16.0",
-<<<<<<< HEAD
-    "@redwoodjs/auth": "1.3.0",
+    "@redwoodjs/auth": "1.3.1",
     "core-js": "3.22.4",
-=======
-    "@redwoodjs/auth": "1.3.1",
-    "core-js": "3.22.2",
->>>>>>> 808cac67
     "lodash.isequal": "4.5.0"
   },
   "devDependencies": {
