{
  "name": "@redwoodjs/router",
  "version": "0.24.0",
  "files": [
    "dist",
    "src/index.d.ts"
  ],
  "main": "dist/index.js",
  "types": "src/index.d.ts",
  "license": "MIT",
  "dependencies": {
    "@redwoodjs/auth": "^0.24.0",
    "@redwoodjs/web": "^0.24.0",
    "core-js": "3.6.5",
    "lodash.isequal": "^4.5.0"
  },
  "peerDependencies": {
    "react": "*"
  },
  "devDependencies": {
    "@types/lodash.isequal": "^4.5.5",
    "react": "^16.13.1",
    "react-dom": "^16.13.1"
  },
  "scripts": {
    "build": "yarn build:js && yarn build:types",
    "prepublishOnly": "yarn cross-env NODE_ENV=production yarn build",
<<<<<<< HEAD
		"build:js": "babel src -d dist --extensions \".js,.ts,.tsx\"",
=======
    "build:js": "babel src -d dist --extensions \".js,.ts,.tsx\"",
>>>>>>> 996feed2
    "build:types": "ttsc --build --verbose",
    "build:watch": "nodemon --watch src --ext \"js,ts,tsx\" --ignore dist --exec \"yarn build\"",
    "test": "jest",
    "test:watch": "yarn test --watch"
  },
  "gitHead": "c235e7d7186e5e258764699c0e0e1d5cc0fdd0b5"
}<|MERGE_RESOLUTION|>--- conflicted
+++ resolved
@@ -25,11 +25,7 @@
   "scripts": {
     "build": "yarn build:js && yarn build:types",
     "prepublishOnly": "yarn cross-env NODE_ENV=production yarn build",
-<<<<<<< HEAD
-		"build:js": "babel src -d dist --extensions \".js,.ts,.tsx\"",
-=======
     "build:js": "babel src -d dist --extensions \".js,.ts,.tsx\"",
->>>>>>> 996feed2
     "build:types": "ttsc --build --verbose",
     "build:watch": "nodemon --watch src --ext \"js,ts,tsx\" --ignore dist --exec \"yarn build\"",
     "test": "jest",
