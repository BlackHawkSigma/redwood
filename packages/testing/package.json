--- conflicted
+++ resolved
@@ -9,15 +9,9 @@
   "types": "dist/index.d.ts",
   "license": "MIT",
   "dependencies": {
-<<<<<<< HEAD
-    "@redwoodjs/router": "^0.24.0",
-    "@redwoodjs/auth": "^0.24.0",
-    "@redwoodjs/internal": "^0.24.0",
-=======
     "@redwoodjs/auth": "^0.24.0",
     "@redwoodjs/internal": "^0.24.0",
     "@redwoodjs/router": "^0.24.0",
->>>>>>> f2869956
     "@redwoodjs/web": "^0.24.0",
     "@testing-library/react": "11.2.2",
     "@types/react": "16.9.53",
