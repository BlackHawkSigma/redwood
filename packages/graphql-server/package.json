--- conflicted
+++ resolved
@@ -33,13 +33,8 @@
     "@graphql-tools/schema": "10.0.0",
     "@graphql-tools/utils": "10.0.1",
     "@opentelemetry/api": "1.4.1",
-<<<<<<< HEAD
-    "@redwoodjs/api": "6.0.6",
+    "@redwoodjs/api": "6.0.7",
     "core-js": "3.32.0",
-=======
-    "@redwoodjs/api": "6.0.7",
-    "core-js": "3.31.1",
->>>>>>> 79faf45e
     "graphql": "16.7.1",
     "graphql-scalars": "1.22.2",
     "graphql-tag": "2.12.6",
