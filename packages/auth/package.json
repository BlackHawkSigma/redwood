{
  "name": "@redwoodjs/auth",
<<<<<<< HEAD
  "version": "1.3.3",
=======
  "version": "1.4.0",
>>>>>>> 19b85bb1
  "repository": {
    "type": "git",
    "url": "https://github.com/redwoodjs/redwood.git",
    "directory": "packages/auth"
  },
  "license": "MIT",
  "main": "./dist/index.js",
  "types": "./dist/index.d.ts",
  "files": [
    "dist"
  ],
  "scripts": {
    "build": "yarn build:js && yarn build:types",
    "build:js": "babel src -d dist --extensions \".js,.ts,.tsx\"",
    "build:types": "tsc --build --verbose",
    "build:watch": "nodemon --watch src --ext \"js,ts,tsx\" --ignore dist --exec \"yarn build\"",
    "prepublishOnly": "NODE_ENV=production yarn build",
    "test": "jest src",
    "test:watch": "yarn test --watch"
  },
  "dependencies": {
    "@babel/runtime-corejs3": "7.16.7",
    "core-js": "3.22.5"
  },
  "devDependencies": {
    "@auth0/auth0-spa-js": "1.21.1",
    "@azure/msal-browser": "2.24.0",
    "@babel/cli": "7.16.7",
    "@babel/core": "7.16.7",
<<<<<<< HEAD
    "@clerk/clerk-js": "3.10.2",
    "@clerk/clerk-sdk-node": "3.4.1",
    "@clerk/types": "2.10.1",
    "@nhost/hasura-auth-js": "1.1.6",
    "@nhost/nhost-js": "1.1.11",
    "@supabase/supabase-js": "1.35.3",
=======
    "@clerk/clerk-js": "3.9.0",
    "@clerk/clerk-sdk-node": "3.3.10",
    "@clerk/types": "2.8.0",
    "@nhost/nhost-js": "1.1.7",
    "@supabase/supabase-js": "1.35.2",
>>>>>>> 19b85bb1
    "@types/netlify-identity-widget": "1.9.3",
    "@types/react": "17.0.45",
    "firebase": "9.8.1",
    "firebase-admin": "10.2.0",
    "gotrue-js": "0.9.29",
    "jest": "27.5.1",
    "magic-sdk": "8.1.1",
    "netlify-identity-widget": "1.9.2",
    "react": "17.0.2",
    "supertokens-auth-react": "0.20.5",
    "typescript": "4.6.4"
  },
  "gitHead": "3905ed045508b861b495f8d5630d76c7a157d8f1"
}<|MERGE_RESOLUTION|>--- conflicted
+++ resolved
@@ -1,10 +1,6 @@
 {
   "name": "@redwoodjs/auth",
-<<<<<<< HEAD
-  "version": "1.3.3",
-=======
   "version": "1.4.0",
->>>>>>> 19b85bb1
   "repository": {
     "type": "git",
     "url": "https://github.com/redwoodjs/redwood.git",
@@ -34,20 +30,12 @@
     "@azure/msal-browser": "2.24.0",
     "@babel/cli": "7.16.7",
     "@babel/core": "7.16.7",
-<<<<<<< HEAD
     "@clerk/clerk-js": "3.10.2",
     "@clerk/clerk-sdk-node": "3.4.1",
     "@clerk/types": "2.10.1",
     "@nhost/hasura-auth-js": "1.1.6",
     "@nhost/nhost-js": "1.1.11",
     "@supabase/supabase-js": "1.35.3",
-=======
-    "@clerk/clerk-js": "3.9.0",
-    "@clerk/clerk-sdk-node": "3.3.10",
-    "@clerk/types": "2.8.0",
-    "@nhost/nhost-js": "1.1.7",
-    "@supabase/supabase-js": "1.35.2",
->>>>>>> 19b85bb1
     "@types/netlify-identity-widget": "1.9.3",
     "@types/react": "17.0.45",
     "firebase": "9.8.1",
