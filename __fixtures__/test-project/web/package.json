{
  "name": "web",
  "version": "0.0.0",
  "private": true,
  "browserslist": {
    "development": [
      "last 1 version"
    ],
    "production": [
      "defaults"
    ]
  },
  "dependencies": {
    "@redwoodjs/auth-dbauth-web": "6.0.1",
    "@redwoodjs/forms": "6.0.1",
    "@redwoodjs/router": "6.0.1",
    "@redwoodjs/web": "6.0.1",
    "humanize-string": "2.1.0",
    "prop-types": "15.8.1",
    "react": "18.3.0-canary-035a41c4e-20230704",
    "react-dom": "18.3.0-canary-035a41c4e-20230704"
  },
  "devDependencies": {
<<<<<<< HEAD
    "@redwoodjs/vite": "6.0.0-canary.450",
=======
    "@redwoodjs/vite": "6.0.1",
>>>>>>> 8b11980e
    "autoprefixer": "^10.4.14",
    "postcss": "^8.4.25",
    "postcss-loader": "^7.3.3",
    "prettier-plugin-tailwindcss": "^0.3.0",
    "storybook": "^7.0.26",
    "tailwindcss": "^3.3.2"
  }
}<|MERGE_RESOLUTION|>--- conflicted
+++ resolved
@@ -21,11 +21,7 @@
     "react-dom": "18.3.0-canary-035a41c4e-20230704"
   },
   "devDependencies": {
-<<<<<<< HEAD
-    "@redwoodjs/vite": "6.0.0-canary.450",
-=======
     "@redwoodjs/vite": "6.0.1",
->>>>>>> 8b11980e
     "autoprefixer": "^10.4.14",
     "postcss": "^8.4.25",
     "postcss-loader": "^7.3.3",
