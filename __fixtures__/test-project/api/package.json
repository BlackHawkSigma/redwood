--- conflicted
+++ resolved
@@ -3,14 +3,8 @@
   "version": "0.0.0",
   "private": true,
   "dependencies": {
-<<<<<<< HEAD
-    "@redwoodjs/api": "3.2.0",
-    "@redwoodjs/auth-dbauth-api": "4.1.0-canary.581+27fc70f73",
-    "@redwoodjs/graphql-server": "3.2.0"
-=======
     "@redwoodjs/api": "4.0.0",
     "@redwoodjs/auth-dbauth-api": "4.0.0",
     "@redwoodjs/graphql-server": "4.0.0"
->>>>>>> e519e7e0
   }
 }